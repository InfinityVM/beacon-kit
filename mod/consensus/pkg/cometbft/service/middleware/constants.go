// SPDX-License-Identifier: BUSL-1.1
//
// Copyright (C) 2024, Berachain Foundation. All rights reserved.
// Use of this software is governed by the Business Source License included
// in the LICENSE file of this repository and at www.mariadb.com/bsl11.
//
// ANY USE OF THE LICENSED WORK IN VIOLATION OF THIS LICENSE WILL AUTOMATICALLY
// TERMINATE YOUR RIGHTS UNDER THIS LICENSE FOR THE CURRENT AND ALL OTHER
// VERSIONS OF THE LICENSED WORK.
//
// THIS LICENSE DOES NOT GRANT YOU ANY RIGHT IN ANY TRADEMARK OR LOGO OF
// LICENSOR OR ITS AFFILIATES (PROVIDED THAT YOU MAY USE A TRADEMARK OR LOGO OF
// LICENSOR AS EXPRESSLY REQUIRED BY THIS LICENSE).
//
// TO THE EXTENT PERMITTED BY APPLICABLE LAW, THE LICENSED WORK IS PROVIDED ON
// AN “AS IS” BASIS. LICENSOR HEREBY DISCLAIMS ALL WARRANTIES AND CONDITIONS,
// EXPRESS OR IMPLIED, INCLUDING (WITHOUT LIMITATION) WARRANTIES OF
// MERCHANTABILITY, FITNESS FOR A PARTICULAR PURPOSE, NON-INFRINGEMENT, AND
// TITLE.

package middleware

import "time"

const (
	// BeaconBlockTxIndex represents the index of the beacon block transaction.
	// It is the first transaction in the tx list.
	BeaconBlockTxIndex uint = iota
	// BlobSidecarsTxIndex represents the index of the blob sidecar transaction.
	// It follows the beacon block transaction in the tx list.
	BlobSidecarsTxIndex
	// AwaitTimeout is the timeout for awaiting events.
<<<<<<< HEAD
	// Changing this to 3 avoids timeouts from Reth
=======
	// Changing this to 3 avoids timeouts from Reth.
>>>>>>> cb1f9d3a
	AwaitTimeout = 2 * time.Second
)<|MERGE_RESOLUTION|>--- conflicted
+++ resolved
@@ -30,10 +30,6 @@
 	// It follows the beacon block transaction in the tx list.
 	BlobSidecarsTxIndex
 	// AwaitTimeout is the timeout for awaiting events.
-<<<<<<< HEAD
-	// Changing this to 3 avoids timeouts from Reth
-=======
-	// Changing this to 3 avoids timeouts from Reth.
->>>>>>> cb1f9d3a
+	// Changing this to 3 avoids timeouts from normal Reth.
 	AwaitTimeout = 2 * time.Second
 )