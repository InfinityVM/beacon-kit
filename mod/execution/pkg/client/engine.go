// SPDX-License-Identifier: BUSL-1.1
//
// Copyright (C) 2024, Berachain Foundation. All rights reserved.
// Use of this software is governed by the Business Source License included
// in the LICENSE file of this repository and at www.mariadb.com/bsl11.
//
// ANY USE OF THE LICENSED WORK IN VIOLATION OF THIS LICENSE WILL AUTOMATICALLY
// TERMINATE YOUR RIGHTS UNDER THIS LICENSE FOR THE CURRENT AND ALL OTHER
// VERSIONS OF THE LICENSED WORK.
//
// THIS LICENSE DOES NOT GRANT YOU ANY RIGHT IN ANY TRADEMARK OR LOGO OF
// LICENSOR OR ITS AFFILIATES (PROVIDED THAT YOU MAY USE A TRADEMARK OR LOGO OF
// LICENSOR AS EXPRESSLY REQUIRED BY THIS LICENSE).
//
// TO THE EXTENT PERMITTED BY APPLICABLE LAW, THE LICENSED WORK IS PROVIDED ON
// AN “AS IS” BASIS. LICENSOR HEREBY DISCLAIMS ALL WARRANTIES AND CONDITIONS,
// EXPRESS OR IMPLIED, INCLUDING (WITHOUT LIMITATION) WARRANTIES OF
// MERCHANTABILITY, FITNESS FOR A PARTICULAR PURPOSE, NON-INFRINGEMENT, AND
// TITLE.

package client

import (
	"context"
	"time"

	engineprimitives "github.com/berachain/beacon-kit/mod/engine-primitives/pkg/engine-primitives"
	engineerrors "github.com/berachain/beacon-kit/mod/engine-primitives/pkg/errors"
	"github.com/berachain/beacon-kit/mod/errors"
	ethclient "github.com/berachain/beacon-kit/mod/execution/pkg/client/ethclient"
	"github.com/berachain/beacon-kit/mod/primitives/pkg/common"
)

/* -------------------------------------------------------------------------- */
/*                                 NewPayload                                 */
/* -------------------------------------------------------------------------- */

// NewPayload calls the engine_newPayloadVX method via JSON-RPC.
func (s *EngineClient[
	ExecutionPayloadT, _,
]) NewPayload(
	ctx context.Context,
	payload ExecutionPayloadT,
	versionedHashes []common.ExecutionHash,
	parentBeaconBlockRoot *common.Root,
) (*common.ExecutionHash, error) {
	var (
		startTime    = time.Now()
		cctx, cancel = s.createContextWithTimeout(ctx)
	)
	defer s.metrics.measureNewPayloadDuration(startTime)
	defer cancel()

	// Call the appropriate RPC method based on the payload version.
	result, err := s.Client.NewPayload(
		cctx, payload, versionedHashes, parentBeaconBlockRoot,
	)
	s.logger.Info(
		"EL NewPayload RPC",
		"duration", time.Since(startTime).String(),
		"error", err,
	)
	if err != nil {
		if errors.Is(err, engineerrors.ErrEngineAPITimeout) {
			s.metrics.incrementNewPayloadTimeout()
		}
		return nil, s.handleRPCError(err)
	}
	if result == nil {
		return nil, engineerrors.ErrNilPayloadStatus
	}

	// This case is only true when the payload is invalid, so
	// `processPayloadStatusResult` below will return an error.
	if validationErr := result.ValidationError; validationErr != nil {
		s.logger.Error(
			"Got a validation error in newPayload",
			"err",
			errors.New(*validationErr),
		)
	}

	return processPayloadStatusResult(result)
}

/* -------------------------------------------------------------------------- */
/*                              ForkchoiceUpdated                             */
/* -------------------------------------------------------------------------- */

// ForkchoiceUpdated calls the engine_forkchoiceUpdatedV1 method via JSON-RPC.
func (s *EngineClient[
	_, PayloadAttributesT,
]) ForkchoiceUpdated(
	ctx context.Context,
	state *engineprimitives.ForkchoiceStateV1,
	attrs PayloadAttributesT,
	forkVersion uint32,
) (*engineprimitives.PayloadID, *common.ExecutionHash, error) {
	var (
		startTime    = time.Now()
		cctx, cancel = s.createContextWithTimeout(ctx)
	)
	defer s.metrics.measureForkchoiceUpdateDuration(startTime)
	defer cancel()

	// If the suggested fee recipient is not set, log a warning.
	if !attrs.IsNil() &&
		attrs.GetSuggestedFeeRecipient() == (common.ExecutionAddress{}) {
		s.logger.Warn(
			"Suggested fee recipient is not configured 🔆",
			"fee-recipent", attrs.GetSuggestedFeeRecipient(),
		)
	}

	result, err := s.Client.ForkchoiceUpdated(
		cctx, state, attrs, forkVersion,
	)
	s.logger.Info(
		"EL ForkchoiceUpdated RPC",
		"duration", time.Since(startTime).String(),
		"error", err,
	)

	if err != nil {
		if errors.Is(err, engineerrors.ErrEngineAPITimeout) {
			s.metrics.incrementForkchoiceUpdateTimeout()
		}
		return nil, nil, s.handleRPCError(err)
	}
	if result == nil {
		return nil, nil, engineerrors.ErrNilForkchoiceResponse
	}

	latestValidHash, err := processPayloadStatusResult(&result.PayloadStatus)
	if err != nil {
		return nil, latestValidHash, err
	}
	return result.PayloadID, latestValidHash, nil
}

/* -------------------------------------------------------------------------- */
/*                                 GetPayload                                 */
/* -------------------------------------------------------------------------- */

// GetPayload calls the engine_getPayloadVX method via JSON-RPC. It returns
// the execution data as well as the blobs bundle.
func (s *EngineClient[
	ExecutionPayloadT, _,
]) GetPayload(
	ctx context.Context,
	payloadID engineprimitives.PayloadID,
	forkVersion uint32,
) (engineprimitives.BuiltExecutionPayloadEnv[ExecutionPayloadT], error) {
	var (
		startTime    = time.Now()
		cctx, cancel = s.createContextWithTimeout(ctx)
	)
	defer s.metrics.measureGetPayloadDuration(startTime)
	defer cancel()

	// Call and check for errors.
	result, err := s.Client.GetPayload(cctx, payloadID, forkVersion)
<<<<<<< HEAD
	s.logger.Info(
		"EL GetPayload RPC",
		"duration", time.Since(startTime).String(),
		"error", err,
	)
	switch {
	case err != nil:
=======
	if err != nil {
>>>>>>> 139ccb90
		if errors.Is(err, engineerrors.ErrEngineAPITimeout) {
			s.metrics.incrementGetPayloadTimeout()
		}
		return result, s.handleRPCError(err)
	}
	if result == nil {
		return result, engineerrors.ErrNilExecutionPayloadEnvelope
	}
	if result.GetBlobsBundle() == nil {
		return result, engineerrors.ErrNilBlobsBundle
	}

	return result, nil
}

// ExchangeCapabilities calls the engine_exchangeCapabilities method via
// JSON-RPC.
func (s *EngineClient[
	_, _,
]) ExchangeCapabilities(
	ctx context.Context,
) ([]string, error) {
	result, err := s.Client.ExchangeCapabilities(
		ctx, ethclient.BeaconKitSupportedCapabilities(),
	)
	if err != nil {
		return nil, err
	}

	// Capture and log the capabilities that the execution client has.
	for _, capability := range result {
		s.logger.Info("Exchanged capability", "capability", capability)
		s.capabilities[capability] = struct{}{}
	}

	// Log the capabilities that the execution client does not have.
	for _, capability := range ethclient.BeaconKitSupportedCapabilities() {
		if _, exists := s.capabilities[capability]; !exists {
			s.logger.Warn(
				"Your execution client may require an update 🚸",
				"unsupported_capability", capability,
			)
		}
	}

	return result, nil
}<|MERGE_RESOLUTION|>--- conflicted
+++ resolved
@@ -160,17 +160,13 @@
 
 	// Call and check for errors.
 	result, err := s.Client.GetPayload(cctx, payloadID, forkVersion)
-<<<<<<< HEAD
 	s.logger.Info(
 		"EL GetPayload RPC",
 		"duration", time.Since(startTime).String(),
 		"error", err,
 	)
-	switch {
-	case err != nil:
-=======
-	if err != nil {
->>>>>>> 139ccb90
+
+	if err != nil {
 		if errors.Is(err, engineerrors.ErrEngineAPITimeout) {
 			s.metrics.incrementGetPayloadTimeout()
 		}
