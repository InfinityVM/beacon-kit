--- conflicted
+++ resolved
@@ -156,180 +156,6 @@
 	Replicas int `json:"replicas"`
 }
 
-<<<<<<< HEAD
-// DefaultE2ETestConfig provides a default configuration for end-to-end tests,
-// pre-populating with a standard set of validators and no additional
-// services.
-func DefaultE2ETestConfig() *E2ETestConfig {
-	return &E2ETestConfig{
-		NetworkConfiguration: defaultNetworkConfiguration(),
-		NodeSettings:         defaultNodeSettings(),
-		EthJSONRPCEndpoints:  defaultEthJSONRPCEndpoints(),
-		AdditionalServices:   defaultAdditionalServices(),
-	}
-}
-
-func defaultNetworkConfiguration() NetworkConfiguration {
-	return NetworkConfiguration{
-		Validators: defaultValidators(),
-		FullNodes:  defaultFullNodes(),
-		SeedNodes:  defaultSeedNodes(),
-	}
-}
-
-func defaultValidators() NodeSet {
-	return NodeSet{
-		Type: "validator",
-		Nodes: []Node{
-			{
-				ElType:   "nethermind",
-				Replicas: 0,
-				KZGImpl:  "crate-crypto/go-kzg-4844",
-			},
-			{
-				ElType:   "geth",
-				Replicas: 1,
-				KZGImpl:  "crate-crypto/go-kzg-4844",
-			},
-			{
-				ElType:   "reth",
-				Replicas: 4, //nolint:mnd // bet.
-				KZGImpl:  "crate-crypto/go-kzg-4844",
-			},
-			{
-				ElType:   "erigon",
-				Replicas: 0,
-				KZGImpl:  "crate-crypto/go-kzg-4844",
-			},
-			{
-				ElType:   "besu",
-				Replicas: 0,
-				KZGImpl:  "crate-crypto/go-kzg-4844",
-			},
-		},
-	}
-}
-
-func defaultFullNodes() NodeSet {
-	return NodeSet{
-		Type: "full",
-		Nodes: []Node{
-			{
-				ElType:   "nethermind",
-				Replicas: 0,
-				KZGImpl:  "crate-crypto/go-kzg-4844",
-			},
-			{
-				ElType:   "reth",
-				Replicas: 2, //nolint:mnd // bet.
-				KZGImpl:  "crate-crypto/go-kzg-4844",
-			},
-			{
-				ElType:   "geth",
-				Replicas: 1,
-				KZGImpl:  "crate-crypto/go-kzg-4844",
-			},
-			{
-				ElType:   "erigon",
-				Replicas: 0,
-				KZGImpl:  "crate-crypto/go-kzg-4844",
-			},
-			{
-				ElType:   "besu",
-				Replicas: 0,
-				KZGImpl:  "crate-crypto/go-kzg-4844",
-			},
-		},
-	}
-}
-
-func defaultSeedNodes() NodeSet {
-	return NodeSet{
-		Type: "seed",
-		Nodes: []Node{
-			{
-				ElType:   "reth",
-				Replicas: 1,
-				KZGImpl:  "crate-crypto/go-kzg-4844",
-			},
-		},
-	}
-}
-
-func defaultNodeSettings() NodeSettings {
-	return NodeSettings{
-		ExecutionSettings: defaultExecutionSettings(),
-		ConsensusSettings: defaultConsensusSettings(),
-	}
-}
-
-func defaultExecutionSettings() ExecutionSettings {
-	return ExecutionSettings{
-		Specs: NodeSpecs{
-			MinCPU:    0,
-			MaxCPU:    0,
-			MinMemory: 0,
-			MaxMemory: 2048, //nolint:mnd // 2 GB
-		},
-		Images: map[string]string{
-			"besu":       "hyperledger/besu:24.5.4",
-			"erigon":     "thorax/erigon:v2.60.1",
-			"ethereumjs": "ethpandaops/ethereumjs:stable",
-			"geth":       "ethereum/client-go:stable",
-			"nethermind": "nethermind/nethermind:latest",
-			"reth":       "ghcr.io/paradigmxyz/reth:latest",
-		},
-	}
-}
-
-func defaultConsensusSettings() ConsensusSettings {
-	return ConsensusSettings{
-		Specs: NodeSpecs{
-			MinCPU:    0,
-			MaxCPU:    2000, //nolint:mnd // 2 vCPUs
-			MinMemory: 0,
-			MaxMemory: 2048, //nolint:mnd // 2 GB
-		},
-		Images: map[string]string{
-			"beaconkit": "beacond:kurtosis-local",
-		},
-		Config: ConsensusConfig{
-			TimeoutPropose:      "3s",
-			TimeoutPrevote:      "1s",
-			TimeoutPrecommit:    "1s",
-			TimeoutCommit:       "3s",
-			MaxNumInboundPeers:  40, //nolint:mnd // 40 inbound peers
-			MaxNumOutboundPeers: 10, //nolint:mnd // 10 outbound peers
-		},
-		AppConfig: AppConfig{
-			PayloadTimeout:                "1.5s",
-			EnableOptimisticPayloadBuilds: false,
-		},
-	}
-}
-
-func defaultEthJSONRPCEndpoints() []EthJSONRPCEndpoint {
-	return []EthJSONRPCEndpoint{
-		{
-			Type: "blutgang",
-			Clients: []string{
-				// "el-full-nethermind-0",
-				"el-full-reth-0",
-				// "el-full-geth-2",
-				// "el-full-erigon-3",
-				// Besu causing flakey tests.
-				// "el-full-besu-4",
-			},
-		},
-	}
-}
-
-func defaultAdditionalServices() []AdditionalService {
-	return []AdditionalService{}
-}
-
-=======
->>>>>>> 1e1a8696
 // MustMarshalJSON marshals the E2ETestConfig to JSON, panicking if an error.
 func (c *E2ETestConfig) MustMarshalJSON() []byte {
 	jsonBytes, err := json.Marshal(c)
