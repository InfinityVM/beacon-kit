--- conflicted
+++ resolved
@@ -28,10 +28,7 @@
 on:
   push:
     branches:
-<<<<<<< HEAD
       - develop
-=======
->>>>>>> 1e1a8696
       - main
     tags:
       - "v*"
@@ -39,13 +36,11 @@
   workflow_dispatch:
 
 env:
-<<<<<<< HEAD
-=======
+  # TODO(lucas): Add our GCP credentials
   GCP_ID_PROVIDER: "projects/341806074811/locations/global/workloadIdentityPools/oidc-apps-automation-st-01-pool/providers/gh-apps-oidc-provider"
   GCP_SERVICE_ACCOUNT: "sa-apps-deployment@prj-berachain-automation-st-01.iam.gserviceaccount.com"
   GCP_REGISTRY: northamerica-northeast1-docker.pkg.dev
   GHCR_REGISTRY: ghcr.io
->>>>>>> 1e1a8696
   PUSH_DOCKER_IMAGE: ${{ (github.base_ref == github.head_ref && github.event_name == 'push') || github.ref == 'refs/tags/v*'}}
   VERSION: ${{ github.ref_name }}
 
@@ -70,11 +65,8 @@
           - "test-unit-fuzz"
           - "test-forge-cover"
           - "test-forge-fuzz"
-<<<<<<< HEAD
-=======
         os:
           - ubuntu-24.04-beacon-kit
->>>>>>> 1e1a8696
     name: ${{ matrix.args }}
     runs-on: ubicloud-standard-8
     steps:
@@ -98,12 +90,6 @@
           make ${{ matrix.args }}
         env:
           GOPATH: /home/runner/go
-<<<<<<< HEAD
-
-# -------------------------------------------------------------------------- #
-#                                 E2E Testing                                #
-# -------------------------------------------------------------------------- #
-=======
       - name: Upload to Codecov
         uses: codecov/codecov-action@v2
         with:
@@ -114,18 +100,14 @@
   # -------------------------------------------------------------------------- #
   #                                 E2E Testing                                #
   # -------------------------------------------------------------------------- #
->>>>>>> 1e1a8696
 
   ci-e2e:
     strategy:
       matrix:
         args:
           - "test-e2e"
-<<<<<<< HEAD
-=======
         os:
           - ubuntu-24.04-e2e
->>>>>>> 1e1a8696
     name: ${{ matrix.args }}
     runs-on: ubicloud-standard-16
     steps:
@@ -162,15 +144,9 @@
         env:
           GOPATH: /home/runner/go
 
-<<<<<<< HEAD
-# -------------------------------------------------------------------------- #
-#                       Docker Container Build                               #
-# -------------------------------------------------------------------------- #
-=======
   # -------------------------------------------------------------------------- #
   #                       Docker Container Build and Push                      #
   # -------------------------------------------------------------------------- #
->>>>>>> 1e1a8696
 
   build-docker:
     runs-on: ubicloud-standard-4
@@ -204,9 +180,6 @@
       - name: Build Docker image
         run: |
           make build-docker
-<<<<<<< HEAD
-        
-=======
 
       - if: ${{ env.PUSH_DOCKER_IMAGE == 'true' }}
         name: Authenticate to GitHub Container Registry
@@ -236,5 +209,4 @@
       - if: ${{ env.PUSH_DOCKER_IMAGE == 'true' }}
         name: Push Docker image
         run: |
-          make push-docker-gcp push-docker-github
->>>>>>> 1e1a8696
+          make push-docker-gcp push-docker-github